--- conflicted
+++ resolved
@@ -12,13 +12,8 @@
 use rfs::fungi;
 use rfs::store::{self};
 use rfs::{
-<<<<<<< HEAD
     cache, config, download, download_dir, exists, exists_by_hash, get_token_from_server,
-    publish_website, sync, upload, upload_dir,
-=======
-    cache, config, download, download_dir, exists, exists_by_hash, publish_website, sync,
-    tree_visitor::TreeVisitor, upload, upload_dir,
->>>>>>> 8a498a38
+    publish_website, sync, tree_visitor::TreeVisitor, upload, upload_dir,
 };
 
 mod fs;
@@ -66,10 +61,8 @@
     WebsitePublish(WebsitePublishOptions),
     /// Sync files or blocks between two servers
     Sync(SyncOptions),
-<<<<<<< HEAD
     /// retrieve a token using username and password
     Token(TokenOptions),
-=======
     /// flist inspection operations
     Flist(FlistOptions),
 }
@@ -96,7 +89,6 @@
     /// server URL for hash-based operations
     #[clap(long)]
     server_url: Option<String>,
->>>>>>> 8a498a38
 }
 
 #[derive(Args, Debug)]
@@ -505,11 +497,8 @@
         Commands::FlistCreate(opts) => create_flist(opts),
         Commands::WebsitePublish(opts) => publish_website_command(opts),
         Commands::Sync(opts) => sync_command(opts),
-<<<<<<< HEAD
         Commands::Token(opts) => get_token(opts),
-=======
         Commands::Flist(opts) => flist_command(opts),
->>>>>>> 8a498a38
     }
 }
 
