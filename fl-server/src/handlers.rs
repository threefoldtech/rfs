--- conflicted
+++ resolved
@@ -4,15 +4,11 @@
     Extension, Json,
 };
 use axum_macros::debug_handler;
-<<<<<<< HEAD
 use std::{
     collections::HashMap,
     fs,
     sync::{mpsc, Arc},
 };
-=======
-use std::{collections::HashMap, fs, sync::Arc};
->>>>>>> 2efda5e7
 
 use bollard::auth::DockerCredentials;
 use serde::{Deserialize, Serialize};
@@ -155,31 +151,30 @@
     };
     let current_job = job.clone();
 
-<<<<<<< HEAD
-    state.jobs_state.lock().unwrap().insert(
-        job.id.clone(),
-        FlistState::Accepted(format!("flist '{}' is accepted", fl_name)),
-    );
-    state
-        .flists_progress
-        .lock()
-        .unwrap()
-        .insert(fl_path.clone(), 0.0);
-
-    tokio::spawn(async move {
-        state.jobs_state.lock().unwrap().insert(
-=======
     state
         .jobs_state
         .lock()
         .expect("failed to lock state")
         .insert(
->>>>>>> 2efda5e7
             job.id.clone(),
             FlistState::Accepted(format!("flist '{}' is accepted", &fl_name)),
         );
 
-<<<<<<< HEAD
+    let flist_download_url = std::path::Path::new(&format!("{}:{}", cfg.host, cfg.port))
+        .join(cfg.flist_dir)
+        .join(username)
+        .join(&fl_name);
+
+    tokio::spawn(async move {
+        state
+            .jobs_state
+            .lock()
+            .expect("failed to lock state")
+            .insert(
+                job.id.clone(),
+                FlistState::Started(format!("flist '{}' is started", fl_name)),
+            );
+
         let container_name = Uuid::new_v4().to_string();
         let docker_tmp_dir = tempdir::TempDir::new(&container_name).unwrap();
         let docker_tmp_dir_path = docker_tmp_dir.path().to_owned();
@@ -229,24 +224,6 @@
         });
 
         let res = docker_to_fl.pack(store, Some(tx)).await;
-=======
-    let flist_download_url = std::path::Path::new(&format!("{}:{}", cfg.host, cfg.port))
-        .join(cfg.flist_dir)
-        .join(username)
-        .join(&fl_name);
-
-    tokio::spawn(async move {
-        state
-            .jobs_state
-            .lock()
-            .expect("failed to lock state")
-            .insert(
-                job.id.clone(),
-                FlistState::Started(format!("flist '{}' is started", fl_name)),
-            );
-
-        let res = docker2fl::convert(meta, store, &docker_image, credentials).await;
->>>>>>> 2efda5e7
 
         // remove the file created with the writer if fl creation failed
         if res.is_err() {
@@ -260,16 +237,6 @@
             return;
         }
 
-<<<<<<< HEAD
-        state.jobs_state.lock().unwrap().insert(
-            job.id.clone(),
-            FlistState::Created(format!(
-                "flist {}:{}/{:?} is created successfully",
-                cfg.host, cfg.port, fl_path
-            )),
-        );
-        state.flists_progress.lock().unwrap().insert(fl_path, 100.0);
-=======
         state
             .jobs_state
             .lock()
@@ -281,7 +248,7 @@
                     flist_download_url
                 )),
             );
->>>>>>> 2efda5e7
+        state.flists_progress.lock().unwrap().insert(fl_path, 100.0);
     });
 
     Ok(ResponseResult::FlistCreated(current_job))
@@ -359,29 +326,16 @@
 	)
 )]
 #[debug_handler]
-<<<<<<< HEAD
-pub async fn list_flists_handler(
-    Extension(cfg): Extension<config::Config>,
-    State(state): State<Arc<config::AppState>>,
-) -> impl IntoResponse {
-    let mut flists: HashMap<String, Vec<FileInfo>> = HashMap::new();
-
-    let rs = visit_dir_one_level(&cfg.flist_dir, &state).await;
-=======
 pub async fn list_flists_handler(State(state): State<Arc<config::AppState>>) -> impl IntoResponse {
     let mut flists: HashMap<String, Vec<FileInfo>> = HashMap::new();
 
-    let rs = visit_dir_one_level(&state.config.flist_dir).await;
->>>>>>> 2efda5e7
+    let rs: Result<Vec<FileInfo>, std::io::Error> =
+        visit_dir_one_level(&state.config.flist_dir, &state).await;
     match rs {
         Ok(files) => {
             for file in files {
                 if !file.is_file {
-<<<<<<< HEAD
                     let flists_per_username = visit_dir_one_level(&file.path_uri, &state).await;
-=======
-                    let flists_per_username = visit_dir_one_level(&file.path_uri).await;
->>>>>>> 2efda5e7
                     match flists_per_username {
                         Ok(files) => flists.insert(file.name, files),
                         Err(e) => {
