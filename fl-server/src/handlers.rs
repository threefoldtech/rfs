--- conflicted
+++ resolved
@@ -120,11 +120,7 @@
     }
 
     let fl_name = docker_image.replace([':', '/'], "-") + ".fl";
-<<<<<<< HEAD
-    let username_dir = std::path::Path::new(&cfg.flist_dir).join(username);
-=======
     let username_dir = std::path::Path::new(&cfg.flist_dir).join(&username);
->>>>>>> 2523b5c4
     let fl_path = username_dir.join(&fl_name);
 
     if fl_path.exists() {
@@ -359,7 +355,6 @@
     }
 
     Ok(ResponseResult::Flists(flists))
-<<<<<<< HEAD
 }
 
 #[utoipa::path(
@@ -530,6 +525,4 @@
         self.inner.push(path.to_path_buf());
         Ok(rfs::fungi::meta::Walk::Continue)
     }
-=======
->>>>>>> 2523b5c4
 }