--- conflicted
+++ resolved
@@ -93,9 +93,7 @@
                 Json(serde_json::json!({"msg": "flist server is working"})),
             )
                 .into_response(),
-            ResponseResult::SignedIn(token) => {
-                (StatusCode::CREATED, Json(serde_json::json!(token))).into_response()
-            }
+            ResponseResult::SignedIn(token) => (StatusCode::CREATED, Json(token)).into_response(),
             ResponseResult::FlistCreated(job) => (StatusCode::CREATED, Json(job)).into_response(),
             ResponseResult::FlistState(flist_state) => (
                 StatusCode::OK,
@@ -104,12 +102,9 @@
                 })),
             )
                 .into_response(),
-<<<<<<< HEAD
-            ResponseResult::Flists(flists) => {
-                (StatusCode::OK, Json(serde_json::json!(flists))).into_response()
-            }
+            ResponseResult::Flists(flists) => (StatusCode::OK, Json(flists)).into_response(),
             ResponseResult::PreviewFlist(content) => {
-                (StatusCode::OK, Json(serde_json::json!(content))).into_response()
+                (StatusCode::OK, Json(content)).into_response()
             }
             ResponseResult::DirTemplate(t) => match t.render() {
                 Ok(html) => Html(html).into_response(),
@@ -123,9 +118,6 @@
                 }
             },
             ResponseResult::Res(res) => res.map(axum::body::Body::new),
-=======
-            ResponseResult::Flists(flists) => (StatusCode::OK, Json(flists)).into_response(),
->>>>>>> 0dfa7ee1
         }
     }
 }
