--- conflicted
+++ resolved
@@ -85,15 +85,11 @@
     };
 }
 
-<<<<<<< HEAD
-pub async fn visit_dir_one_level(
-    path: &std::path::Path,
+pub async fn visit_dir_one_level<P: AsRef<std::path::Path>>(
+    path: P,
     state: &Arc<config::AppState>,
 ) -> io::Result<Vec<FileInfo>> {
-=======
-pub async fn visit_dir_one_level<P: AsRef<std::path::Path>>(path: P) -> io::Result<Vec<FileInfo>> {
     let path = path.as_ref();
->>>>>>> 5a2deda8
     let mut dir = tokio::fs::read_dir(path).await?;
     let mut files: Vec<FileInfo> = Vec::new();
 
@@ -104,12 +100,13 @@
 
         let mut progress = 0.0;
         if is_file {
-            match state.flists_progress.lock().unwrap().get(&format!(
-                "{}/{}",
-                path.to_string_lossy().to_string(),
-                name
-            )) {
-                Some(p) => progress = p.to_owned(),
+            match state
+                .flists_progress
+                .lock()
+                .unwrap()
+                .get(&path.join(&name).to_path_buf())
+            {
+                Some(p) => progress = *p,
                 None => progress = 100.0,
             }
 
