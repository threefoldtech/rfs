use askama::Template;
use axum::{
    extract::State,
    response::{Html, Response},
};
use serde::Serialize;
use std::{path::PathBuf, sync::Arc};
use tokio::io;
use tower::util::ServiceExt;
use tower_http::services::ServeDir;
use utoipa::ToSchema;

use axum::{
    body::Body,
    http::{Request, StatusCode},
    response::IntoResponse,
};
use axum_macros::debug_handler;
use percent_encoding::percent_decode;

use crate::config;

#[debug_handler]
pub async fn serve_flists(
    State(state): State<Arc<config::AppState>>,
    req: Request<Body>,
) -> impl IntoResponse {
    let path = req.uri().path().to_string();

    return match ServeDir::new("").oneshot(req).await {
        Ok(res) => {
            let status = res.status();
            match status {
                StatusCode::NOT_FOUND => {
                    let path = path.trim_start_matches('/');
                    let path = percent_decode(path.as_ref()).decode_utf8_lossy();

                    let mut full_path = PathBuf::new();

                    // validate
                    for seg in path.split('/') {
                        if seg.starts_with("..") || seg.contains('\\') {
                            return Err(ErrorTemplate {
                                err: ResponseError::BadRequest("invalid path".to_string()),
                                cur_path: path.to_string(),
                                message: "invalid path".to_owned(),
                            });
                        }
                        full_path.push(seg);
                    }

                    let cur_path = std::path::Path::new(&full_path);

                    match cur_path.is_dir() {
                        true => {
                            let rs = visit_dir_one_level(&full_path, &state).await;
                            match rs {
                                Ok(files) => Ok(DirListTemplate {
                                    lister: DirLister { files },
                                    cur_path: path.to_string(),
                                }
                                .into_response()),
                                Err(e) => Err(ErrorTemplate {
                                    err: ResponseError::InternalError(e.to_string()),
                                    cur_path: path.to_string(),
                                    message: e.to_string(),
                                }),
                            }
                        }
                        false => Err(ErrorTemplate {
                            err: ResponseError::FileNotFound("file not found".to_string()),
                            cur_path: path.to_string(),
                            message: "file not found".to_owned(),
                        }),
                    }
                }
                _ => Ok(res.map(axum::body::Body::new)),
            }
        }
        Err(err) => Err(ErrorTemplate {
            err: ResponseError::InternalError(format!("Unhandled error: {}", err)),
            cur_path: path.to_string(),
            message: format!("Unhandled error: {}", err),
        }),
    };
}

<<<<<<< HEAD
pub async fn visit_dir_one_level<P: AsRef<std::path::Path>>(
    path: P,
    state: &Arc<config::AppState>,
) -> io::Result<Vec<FileInfo>> {
=======
pub async fn visit_dir_one_level<P: AsRef<std::path::Path>>(path: P) -> io::Result<Vec<FileInfo>> {
>>>>>>> 2efda5e7
    let path = path.as_ref();
    let mut dir = tokio::fs::read_dir(path).await?;
    let mut files: Vec<FileInfo> = Vec::new();

    while let Some(child) = dir.next_entry().await? {
        let path_uri = child.path().to_string_lossy().to_string();
        let is_file = child.file_type().await?.is_file();
        let name = child.file_name().to_string_lossy().to_string();

        let mut progress = 0.0;
        if is_file {
            match state
                .flists_progress
                .lock()
                .unwrap()
                .get(&path.join(&name).to_path_buf())
            {
                Some(p) => progress = *p,
                None => progress = 100.0,
            }

            let ext = child
                .path()
                .extension()
                .unwrap()
                .to_string_lossy()
                .to_string();
            if ext != "fl" {
                continue;
            }
        }

        files.push(FileInfo {
            name,
            path_uri,
            is_file,
            size: child.metadata().await?.len(),
            last_modified: child
                .metadata()
                .await?
                .modified()?
                .duration_since(std::time::SystemTime::UNIX_EPOCH)
                .expect("failed to get duration")
                .as_secs() as i64,
            progress,
        });
    }

    Ok(files)
}

mod filters {
    pub(crate) fn datetime(ts: &i64) -> ::askama::Result<String> {
        if let Ok(format) =
            time::format_description::parse("[year]-[month]-[day] [hour]:[minute]:[second] UTC")
        {
            return Ok(time::OffsetDateTime::from_unix_timestamp(*ts)
                .expect("failed to get utc time")
                .format(&format)
                .expect("failed to format time"));
        }
        Err(askama::Error::Fmt(std::fmt::Error))
    }
}

#[derive(Template)]
#[template(path = "index.html")]
struct DirListTemplate {
    lister: DirLister,
    cur_path: String,
}

impl IntoResponse for DirListTemplate {
    fn into_response(self) -> Response<Body> {
        let t = self;
        match t.render() {
            Ok(html) => Html(html).into_response(),
            Err(err) => {
                tracing::error!("template render failed, err={}", err);
                (
                    StatusCode::INTERNAL_SERVER_ERROR,
                    format!("Failed to render template. Error: {}", err),
                )
                    .into_response()
            }
        }
    }
}

struct DirLister {
    files: Vec<FileInfo>,
}

#[derive(Serialize, ToSchema)]
pub struct FileInfo {
    pub name: String,
    pub path_uri: String,
    pub is_file: bool,
    pub size: u64,
    pub last_modified: i64,
    pub progress: f32,
}

#[derive(Template)]
#[template(path = "error.html")]
struct ErrorTemplate {
    err: ResponseError,
    cur_path: String,
    message: String,
}

const FAIL_REASON_HEADER_NAME: &str = "fl-server-fail-reason";

impl IntoResponse for ErrorTemplate {
    fn into_response(self) -> Response<Body> {
        let t = self;
        match t.render() {
            Ok(html) => {
                let mut resp = Html(html).into_response();
                match t.err {
                    ResponseError::FileNotFound(reason) => {
                        *resp.status_mut() = StatusCode::NOT_FOUND;
                        resp.headers_mut().insert(
                            FAIL_REASON_HEADER_NAME,
                            reason.parse().expect("failed to parse error"),
                        );
                    }
                    ResponseError::BadRequest(reason) => {
                        *resp.status_mut() = StatusCode::BAD_REQUEST;
                        resp.headers_mut().insert(
                            FAIL_REASON_HEADER_NAME,
                            reason.parse().expect("failed to parse error"),
                        );
                    }
                    ResponseError::InternalError(reason) => {
                        *resp.status_mut() = StatusCode::INTERNAL_SERVER_ERROR;
                        resp.headers_mut().insert(
                            FAIL_REASON_HEADER_NAME,
                            reason.parse().expect("failed to parse error"),
                        );
                    }
                }
                resp
            }
            Err(err) => {
                tracing::error!("template render failed, err={}", err);
                (
                    StatusCode::INTERNAL_SERVER_ERROR,
                    format!("Failed to render template. Error: {}", err),
                )
                    .into_response()
            }
        }
    }
}

enum ResponseError {
    BadRequest(String),
    FileNotFound(String),
    InternalError(String),
}<|MERGE_RESOLUTION|>--- conflicted
+++ resolved
@@ -85,14 +85,10 @@
     };
 }
 
-<<<<<<< HEAD
 pub async fn visit_dir_one_level<P: AsRef<std::path::Path>>(
     path: P,
     state: &Arc<config::AppState>,
 ) -> io::Result<Vec<FileInfo>> {
-=======
-pub async fn visit_dir_one_level<P: AsRef<std::path::Path>>(path: P) -> io::Result<Vec<FileInfo>> {
->>>>>>> 2efda5e7
     let path = path.as_ref();
     let mut dir = tokio::fs::read_dir(path).await?;
     let mut files: Vec<FileInfo> = Vec::new();
